from descformats import FitsFile, HDFFile, DataFile, YamlFile
import pandas as pd
def metacalibration_names(names):
    """
    Generate the metacalibrated variants of the inputs names,
    that is, variants with _1p, _1m, _2p, and _2m on the end
    of each name.
    """
    suffices = ['1p', '1m', '2p', '2m']
    out = []
    for name in names:
        out += [name + '_' + s for s in suffices]
    return out

class MetacalCatalog(FitsFile):
    """
    A metacal output catalog
    """
    # These are columns
    metacal_columns = [
        'mcal_g', 'mcal_g_cov',  'mcal_pars',  'mcal_pars_cov',
        'mcal_T', 'mcal_T_err', 'mcal_T_r', 'mcal_s2n_r',]

    other_columns = ['mcal_flux_cov', 'mcal_weight', 'mcal_flux',
        'mcal_flux_s2n', 'mcal_mag', 'mcal_gpsf', 'mcal_logsb', 'mcal_Tpsf']

    # The parent class will check these columns exist.
    required_columns = ( metacal_columns
                        + metacalibration_names(metacal_columns)
                        + other_columns )

    # Add methods for handling here ...


class TomographyCatalog(HDFFile):
    required_datasets = []

    def read_zbins(self, bin_type):
        """
        Read saved redshift bin edges from attributes
        """
        d = dict(self.file['tomography'].attrs)
        nbin = d[f'nbin_{bin_type}']
        zbins = [(d[f'{bin_type}_zmin_{i}'], d[f'{bin_type}_zmax_{i}']) for i in range(nbin)]
        return zbins

    def read_nbin(self, bin_type):
        d = dict(self.file['tomography'].attrs)
        return d[f'nbin_{bin_type}']




class RandomsCatalog(HDFFile):
    required_datasets = ['randoms/ra', 'randoms/dec', 'randoms/e1', 'randoms/e2']




class DiagnosticMaps(HDFFile):
    required_datasets = [
        'maps/depth/value',
        'maps/depth/pixel',
        ]

    def read_healpix(self, map_name, return_all=False):
        import healpy
        import numpy as np
        group = self.file[f'maps/{map_name}']
        nside = group.attrs['nside']
        npix = healpy.nside2npix(nside)
        m = np.repeat(healpy.UNSEEN, npix)
        pix = group['pixel'][:]
        val = group['value'][:]
        m[pix] = val
        if return_all:
            return m, pix, nside
        else:
            return m

    def read_map_info(self, map_name):
        group = self.file[f'maps/{map_name}']
        info = dict(group.attrs)
        return info

    def read_map(self, map_name):
        info = self.read_map_info(map_name)
        pixelization = info['pixelization']
        if pixelization == 'gnomonic':
            m = self.read_gnomonic(map_name)
        elif pixelization == 'healpix':
            m = self.read_healpix(map_name)
        else:
            raise ValueError(f"Unknown map pixelization type {pixelization}")
        return m


    def display_healpix(self, map_name, **kwargs):
        import healpy
        import numpy as np
        m, pix, nside = self.read_healpix(map_name, return_all=True)
        lon,lat=healpy.pix2ang(nside,pix,lonlat=True)
        npix=healpy.nside2npix(nside)
        lon_range = [lon.min()-0.1, lon.max()+0.1]
        lat_range = [lat.min()-0.1, lat.max()+0.1]
        title = kwargs.pop('title', map_name)
        healpy.cartview(m,lonra=lon_range, latra=lat_range, title=title, **kwargs)

    def read_gnomonic(self, map_name):
        import numpy as np
        group = self.file[f'maps/{map_name}']
        info = dict(group.attrs)
        nx = info['nx']
        ny = info['ny']
        m = np.zeros((ny,nx))
        m[:,:] = np.nan

        pix = group['pixel'][:]
        val = group['value'][:]
        w = np.where(pix!=-9999)
        pix = pix[w]
        val = val[w]
        x = pix % nx
        y = pix // nx
        m[y,x] = val
        return m


    def display_gnomonic(self, map_name, **kwargs):
        import pylab
        import numpy as np
        info = self.read_map_info(map_name)
        ra_min, ra_max = info['ra_min'], info['ra_max']
        if ra_min > 180 and ra_max<180:
            ra_min -= 360
        ra_range = (ra_min, ra_max)
        dec_range = (info['dec_min'],info['dec_max'])

        m = self.read_gnomonic(map_name)
        extent = list(ra_range) + list(dec_range)
        title = kwargs.pop('title', map_name)
        pylab.imshow(m, aspect='equal', extent=extent, **kwargs)
        pylab.title(title)
        pylab.colorbar()
        pylab.show()



class PhotozPDFFile(HDFFile):
    required_datasets = []

class CSVFile():
    suffix = 'csv'
    def save_file(self,name,dataframe):
        dataframe.to_csv(name)

class SACCFile(HDFFile):
<<<<<<< HEAD
    suffix = 'sacc'
=======
    suffix = 'sacc'



class NOfZFile(HDFFile):
    # Must have at least one bin in
    required_datasets = ['n_of_z/lens/z', 'n_of_z/source/bin_0']

    def validate(self):
        super().validate()

        for kind in ('lens', 'source'):
            nbin = self.get_nbin(kind)
            for b in range(nbin):
                col_name = 'bin_{}'.format(b)
                if not col_name in self.file[f'n_of_z/{kind}']:
                    raise FileValidationError(f"Expected to find {nbin} bins in NOfZFile but was missing at least {col_name}")

    def get_nbin(self, kind):
        return self.file['n_of_z'][kind].attrs['nbin']

    def get_n_of_z(self, kind, bin_index):
        group = self.file['n_of_z'][kind]
        z = group['z'][:]
        nz = group[f'bin_{bin_index}'][:]
        return (z, nz)

    def get_n_of_z_spline(self, bin_index, kind='cubic', **kwargs):
        import scipy.interpolate
        z, nz = self.get_n_of_z(bin_index)
        spline = scipy.interpolate.interp1d(z, nz, kind=kind, **kwargs)
        return spline

    def save_plot(self, filename, **fig_kw):
        import matplotlib.pyplot as plt
        plt.figure(**fig_kw)
        self.plot()
        plt.legend()
        plt.savefig(filename)
        plt.close()

    def plot(self):
        import matplotlib.pyplot as plt
        for b in range(self.get_nbin()):
            z, nz = self.get_n_of_z(b)
            plt.plot(z, nz, label=f'Bin {b}')
>>>>>>> a7fd5722
<|MERGE_RESOLUTION|>--- conflicted
+++ resolved
@@ -155,11 +155,7 @@
         dataframe.to_csv(name)
 
 class SACCFile(HDFFile):
-<<<<<<< HEAD
     suffix = 'sacc'
-=======
-    suffix = 'sacc'
-
 
 
 class NOfZFile(HDFFile):
@@ -203,5 +199,4 @@
         import matplotlib.pyplot as plt
         for b in range(self.get_nbin()):
             z, nz = self.get_n_of_z(b)
-            plt.plot(z, nz, label=f'Bin {b}')
->>>>>>> a7fd5722
+            plt.plot(z, nz, label=f'Bin {b}')