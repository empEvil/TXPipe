from ceci import PipelineStage
from .data_types import MetacalCatalog, YamlFile, PhotozPDFFile, TomographyCatalog, HDFFile
from .utils import NumberDensityStats

class TXSelector(PipelineStage):
    """
    This pipeline stage selects objects to be used
    as the source sample for the shear-shear and
    shear-position calibrations.  It applies some
    general cuts based on the flags that metacal
    gives for the objects, and size and S/N cuts
    based on the configuration file.

    It also splits those objects into tomographic
    bins according to the choice the user makes
    in the input file, from the information in the
    photo-z PDF file.

    Once these selections are made it constructs
    the quantities needed to calibrate each bin -
    this consists of two shear response quantities.
    """

    name='TXSelector'

    inputs = [
        ('shear_catalog', MetacalCatalog),
        ('photoz_pdfs', PhotozPDFFile),
        ('photometry_catalog', HDFFile),
    ]

    outputs = [
        ('tomography_catalog', TomographyCatalog)
    ]

    config_options = {
        'T_cut':float,
        's2n_cut':float,
        'delta_gamma': float,
        'chunk_rows':10000,
        'zbin_edges':[float],
        # Mag cuts
        'cperp_cut':float,
        'r_cpar_cut':float,
        'r_lo_cut':float,
        'r_hi_cut':float,
        'i_lo_cut':float,
        'i_hi_cut':float,
        'r_i_cut':float
    }

    def run(self):
        """
        Run the analysis for this stage.
        
         - Collect the list of columns to read
         - Create iterators to read chunks of those columns
         - Loop through chunks:
            - select objects for each bin
            - write them out
            - accumulate selection bias values
         - Average the selection biases
         - Write out biases and close the output
        """
        import numpy as np

        output_file = self.setup_output()

        # Columns we need from the redshift data
        pz_cols = ['mu', 'mu_1p', 'mu_1m', 'mu_2p', 'mu_2m']

        # Colums we need from the photometry data
        phot_cols = ['mag_true_u_lsst', 'mag_true_g_lsst', 
                'mag_true_r_lsst', 'mag_true_i_lsst', 
                'mag_true_z_lsst']

        # Columns we need from the shear catalog
        cat_cols = ['mcal_flags', 'mcal_Tpsf']

        # Including all the metacalibration variants of these columns
        for c in ['mcal_T', 'mcal_s2n_r', 'mcal_g']:
            cat_cols += [c, c+"_1p", c+"_1m", c+"_2p", c+"_2m", ]


        # Input data.  These are iterators - they lazily load chunks
        # of the data one by one later when we do the for loop.
        # This code can be run in parallel, and different processes will
        # each get different chunks of the data 
        chunk_rows = self.config['chunk_rows']
        iter_pz    = self.iterate_hdf('photoz_pdfs', 'pdf', pz_cols, chunk_rows)
        iter_shear = self.iterate_fits('shear_catalog', 1, cat_cols, chunk_rows)
        iter_phot = self.iterate_hdf('photometry_catalog', 'photometry', phot_cols, chunk_rows)

        # We will collect the selection biases for each bin
        # as a matrix.  We will collect together the different
        # matrices for each chunk and do a weighted average at the end.
        nbin_source = len(self.config['zbins'])
        nbin_lens = 1

        selection_biases = []
        number_density_stats = NumberDensityStats(nbin_source, nbin_lens, self.comm)

        # Loop through the input data, processing it chunk by chunk
        for (start, end, pz_data), (_, _, shear_data), (_, _, phot_data) in zip(iter_pz, iter_shear, iter_phot):

            print(f"Process {self.rank} running selection for rows {start}-{end}")
            tomo_bin, R, S, counts = self.calculate_tomography(pz_data, shear_data)

<<<<<<< HEAD
            lens_gals = self.select_lens(phot_data, lens_counts)
=======
            lens_gals = select_lens(phot_data)
>>>>>>> 9c95c7f7
            # Save the tomography for this chunk
            self.write_tomography(output_file, start, end, tomo_bin, lens_gals, R, lens_gals)

            number_density_stats.add_data(shear_data, tomo_bin, R, lens_gals)

            # The selection biases are the mean over all the data, so we
            # build them up as we go along and average them at the end.
            selection_biases.append((S,counts))

        # Do the selection bias averaging and output that too.
        S, source_counts = self.average_selection_bias(selection_biases)
        self.write_global_values(output_file, S, source_counts, number_density_stats)

        # Save and complete
        output_file.close()



    def calculate_tomography(self, pz_data, shear_data):
        """
        Select objects to go in each tomographic bin and their calibration.

        Parameters
        ----------

        pz_data: table or dict of arrays
            A chunk of input photo-z data containing mean values for each object
        shear_data: table or dict of arrays
            A chunk of input shear data with metacalibration variants.
        """
        import numpy as np

        g = shear_data['mcal_g']
        delta_gamma = self.config['delta_gamma']
        nbin = len(self.config['zbins'])

        n = len(shear_data)

        # The main output data - the tomographic
        # bin index for each object, or -1 for no bin.
        tomo_bin = np.repeat(-1, n)

        # The two biases - the response to shear R and the
        # selection bias S.
        R = np.zeros((n,2,2))
        S = np.zeros((nbin,2,2))

        # We also keep count of total count of objects in each bin
        counts = np.zeros(nbin, dtype=int)


        for i,(zmin, zmax) in enumerate(self.config['zbins']):

            # The main selection.  The select function below returns a
            # boolean array where True means "selected and in this bin"
            # and False means "cut or not in this bin".
            sel_00 = self.select(shear_data, pz_data, '', zmin, zmax)

            # The metacalibration selections, used to work out selection
            # biases
            sel_1p = self.select(shear_data, pz_data, '_1p', zmin, zmax)
            sel_2p = self.select(shear_data, pz_data, '_2p', zmin, zmax)
            sel_1m = self.select(shear_data, pz_data, '_1m', zmin, zmax)
            sel_2m = self.select(shear_data, pz_data, '_2m', zmin, zmax)

            # Assign these objects to this bin
            tomo_bin[sel_00] = i

            # Multiplicative estimator bias in this bin
            # One value per object
            R_1 = (shear_data['mcal_g_1p'][sel_00] - shear_data['mcal_g_1m'][sel_00]) / delta_gamma
            R_2 = (shear_data['mcal_g_2p'][sel_00] - shear_data['mcal_g_2m'][sel_00]) / delta_gamma

            # Selection bias for this chunk - we must average over these later.
            # For now there is one value per bin.
            S_1 = (g[sel_1p].mean(0) - g[sel_1m].mean(0)) / delta_gamma
            S_2 = (g[sel_2p].mean(0) - g[sel_2m].mean(0)) / delta_gamma

            # Save in a more useful ordering for the output - 
            # as a matrix
            R[sel_00,0,0] = R_1[:,0]
            R[sel_00,0,1] = R_1[:,1]
            R[sel_00,1,0] = R_2[:,0]
            R[sel_00,1,1] = R_2[:,1]


            # Also save the selection biases as a matrix.
            S[i,0,0] = S_1[0]
            S[i,0,1] = S_1[1]
            S[i,1,0] = S_2[0]
            S[i,1,1] = S_2[1]
            counts[i] = sel_00.sum()

        return tomo_bin, R, S, counts

        
    def average_selection_bias(self, selection_biases):
        """
        Compute the average selection bias.

        Average the selection biases, which are matrices
        of shape [nbin, 2, 2].  Each matrix comes from 
        a different chunk of data and we do a weighted
        average over them all.

        Parameters
        ----------

        selection_biases: list of pairs (bias, count)
            The selection biases

        Returns
        -------
        S: array (nbin,2,2)
            Average selection bias
        """
        import numpy as np

        if self.is_mpi():
            s = self.comm.gather(selection_biases)
            if self.rank!=0:
                return
            selection_biases = flatten_list(s)


        S = 0.0
        N = 0

        # Accumulate the total and the counts
        # for each bin
        for S_i, count in selection_biases:
            S += count[:,np.newaxis,np.newaxis]*S_i
            N += count

        # And finally divide by the total count
        # to get the average
        for i,n_i in enumerate(N):
            S[i]/=n_i

        return S, N




    def setup_output(self):
        """
        Set up the output data file.

        Creates the data sets and groups to put module output
        in the tomography_catalog output file.
        """
        n = self.open_input('shear_catalog')[1].get_nrows()
        zbins = self.config['zbins']
        nbin_source = len(zbins)
        nbin_lens = 1

        outfile = self.open_output('tomography_catalog', parallel=True)
        group = outfile.create_group('tomography')
        group.create_dataset('source_bin', (n,), dtype='i')
        group.create_dataset('lens_bin', (n,), dtype='i')
        group.create_dataset('source_counts', (nbin_source,), dtype='i')
        group.create_dataset('lens_counts', (nbin_lens,), dtype='i')
        group.create_dataset('sigma_e', (nbin_source,), dtype='f')
        group.create_dataset('N_eff', (nbin_source,), dtype='f')

        group.attrs['nbin_source'] = nbin_source
        group.attrs['nbin_lens'] = nbin_lens
        for i in range(nbin_source):
            group.attrs[f'source_zmin_{i}'] = zbins[i][0]
            group.attrs[f'source_zmax_{i}'] = zbins[i][1]

        group = outfile.create_group('multiplicative_bias')
        group.create_dataset('R_gamma', (n,2,2), dtype='f')
        group.create_dataset('R_S', (nbin_source,2,2), dtype='f')

        return outfile

    def write_tomography(self, outfile, start, end, source_bin, lens_bin, R, lens_gals):
        """
        Write out a chunk of tomography and response.

        Parameters
        ----------


        outfile: h5py.File

        start: int
            The index into the output this chunk starts at

        end: int
            The index into the output this chunk ends at

        tomo_bin: array of shape (nrow,)
            The bin index for each output object

        R: array of shape (nrow,2,2)
            Multiplicative bias calibration factor for each object


        """
        group = outfile['tomography']
        group['source_bin'][start:end] = source_bin
        group['lens_bin'][start:end] = lens_bin
        group = outfile['multiplicative_bias']
        group['R_gamma'][start:end,:,:] = R

    def write_global_values(self, outfile, S, source_counts, number_density_stats):
        """
        Write out overall selection biases

        Parameters
        ----------

        outfile: h5py.File

        S: array of shape (nbin,2,2)
            Selection bias matrices
        """
        sigma_e, N_eff, lens_counts = number_density_stats.collect()

        if self.rank==0:
            group = outfile['multiplicative_bias']
            group['R_S'][:,:,:] = S
            group = outfile['tomography']
            group['source_counts'][:] = source_counts
            group['lens_counts'][:] = lens_counts
            group['sigma_e'][:] = sigma_e
            group['N_eff'][:] = N_eff


    def read_config(self, args):
        """
        Extend the parent config reader to get z bin pairs

        Turns the list of redshift bin edges into a list
        of pairs.
        """
        config = super().read_config(args)
        zbin_edges = config['zbin_edges']
        zbins = list(zip(zbin_edges[:-1], zbin_edges[1:]))
        config['zbins'] = zbins
        return config

<<<<<<< HEAD
    
    def select_lens(self, phot_data, counts):
        """Photometry cuts based on the BOSS Galaxy Target Selection:
        http://www.sdss3.org/dr9/algorithms/boss_galaxy_ts.php
        """
        import numpy as np
=======



def select_lens(phot_data):
    """Photometry cuts based on the BOSS Galaxy Target Selection:
    http://www.sdss3.org/dr9/algorithms/boss_galaxy_ts.php
    """
    import numpy as np

    mag_i = phot_data['mag_true_i_lsst']
    mag_r = phot_data['mag_true_r_lsst']
    mag_g = phot_data['mag_true_g_lsst']
>>>>>>> 9c95c7f7

        mag_i = phot_data['mag_true_i_lsst']
        mag_r = phot_data['mag_true_r_lsst']
        mag_g = phot_data['mag_true_g_lsst']

        # Mag cuts 
        cperp_cut_val = self.config['cperp_cut']
        r_cpar_cut_val = self.config['r_cpar_cut']
        r_lo_cut_val = self.config['r_lo_cut']
        r_hi_cut_val = self.config['r_hi_cut']
        i_lo_cut_val = self.config['i_lo_cut']
        i_hi_cut_val = self.config['i_hi_cut']
        r_i_cut_val = self.config['r_i_cut']
        
        n = len(mag_i)
        # HDF does not support bools, so we will prepare a binary array
        # where 0 is a lens and 1 is not
        lens_gals = np.repeat(1,n)

        cpar = 0.7 * (mag_g - mag_r) + 1.2 * ((mag_r - mag_i) - 0.18)
        cperp = (mag_r - mag_i) - ((mag_g - mag_r) / 4.0) - 0.18
        dperp = (mag_r - mag_i) - ((mag_g - mag_r) / 8.0)

        # LOWZ
        cperp_cut = np.abs(cperp) < cperp_cut_val #0.2
        r_cpar_cut = mag_r < r_cpar_cut_val + cpar / 0.3
        r_lo_cut = mag_r > r_lo_cut_val #16.0
        r_hi_cut = mag_r < r_hi_cut_val #19.6

        lowz_cut = (cperp_cut) & (r_cpar_cut) & (r_lo_cut) & (r_hi_cut)

        # CMASS
        i_lo_cut = mag_i > i_lo_cut_val #17.5
        i_hi_cut = mag_i < i_hi_cut_val #19.9
        r_i_cut = (mag_r - mag_i) < r_i_cut_val #2.0
        #dperp_cut = dperp > 0.55 # this cut did not return any sources...

        cmass_cut = (i_lo_cut) & (i_hi_cut) & (r_i_cut)

<<<<<<< HEAD
        # If a galaxy is a lens under either LOWZ or CMASS give it a zero
        lens_mask =  lowz_cut | cmass_cut
        lens_gals[lens_mask] = 0
        n_lens = lens_mask.sum()
        counts[0] += n_lens
=======
    # If a galaxy is a lens under either LOWZ or CMASS give it a zero
    lens_mask =  lowz_cut | cmass_cut
    lens_gals[lens_mask] = 0
    n_lens = lens_mask.sum()
>>>>>>> 9c95c7f7

        return lens_gals

    def select(self, shear_data, pz_data, variant, zmin, zmax):
        n = len(shear_data)

        s2n_cut = self.config['s2n_cut']
        T_cut = self.config['T_cut']

        T_col = 'mcal_T' + variant
        s2n_col = 'mcal_s2n_r' + variant

        z_col = 'mu' + variant

        s2n = shear_data[s2n_col]
        T = shear_data[T_col]
        z = pz_data[z_col]

        Tpsf = shear_data['mcal_Tpsf']
        flag = shear_data['mcal_flags']

        sel  = flag==0
        sel &= (T/Tpsf)>T_cut
        sel &= s2n>s2n_cut
        sel &= z>=zmin
        sel &= z<zmax

        return sel


def flatten_list(lst):
    return [item for sublist in lst for item in sublist]


if __name__ == '__main__':
    PipelineStage.main()<|MERGE_RESOLUTION|>--- conflicted
+++ resolved
@@ -106,11 +106,9 @@
             print(f"Process {self.rank} running selection for rows {start}-{end}")
             tomo_bin, R, S, counts = self.calculate_tomography(pz_data, shear_data)
 
-<<<<<<< HEAD
-            lens_gals = self.select_lens(phot_data, lens_counts)
-=======
-            lens_gals = select_lens(phot_data)
->>>>>>> 9c95c7f7
+
+            lens_gals = self.select_lens(phot_data)
+
             # Save the tomography for this chunk
             self.write_tomography(output_file, start, end, tomo_bin, lens_gals, R, lens_gals)
 
@@ -355,27 +353,12 @@
         config['zbins'] = zbins
         return config
 
-<<<<<<< HEAD
     
-    def select_lens(self, phot_data, counts):
+    def select_lens(self, phot_data):
         """Photometry cuts based on the BOSS Galaxy Target Selection:
         http://www.sdss3.org/dr9/algorithms/boss_galaxy_ts.php
         """
         import numpy as np
-=======
-
-
-
-def select_lens(phot_data):
-    """Photometry cuts based on the BOSS Galaxy Target Selection:
-    http://www.sdss3.org/dr9/algorithms/boss_galaxy_ts.php
-    """
-    import numpy as np
-
-    mag_i = phot_data['mag_true_i_lsst']
-    mag_r = phot_data['mag_true_r_lsst']
-    mag_g = phot_data['mag_true_g_lsst']
->>>>>>> 9c95c7f7
 
         mag_i = phot_data['mag_true_i_lsst']
         mag_r = phot_data['mag_true_r_lsst']
@@ -415,18 +398,10 @@
 
         cmass_cut = (i_lo_cut) & (i_hi_cut) & (r_i_cut)
 
-<<<<<<< HEAD
         # If a galaxy is a lens under either LOWZ or CMASS give it a zero
         lens_mask =  lowz_cut | cmass_cut
         lens_gals[lens_mask] = 0
         n_lens = lens_mask.sum()
-        counts[0] += n_lens
-=======
-    # If a galaxy is a lens under either LOWZ or CMASS give it a zero
-    lens_mask =  lowz_cut | cmass_cut
-    lens_gals[lens_mask] = 0
-    n_lens = lens_mask.sum()
->>>>>>> 9c95c7f7
 
         return lens_gals
 
