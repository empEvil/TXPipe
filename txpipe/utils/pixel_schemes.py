--- conflicted
+++ resolved
@@ -103,21 +103,29 @@
             phi = np.degrees(phi)
         return phi, theta
 
-<<<<<<< HEAD
+    def pixel_area(self, degrees=False):
+        """
+        Return the area of one pixel in radians (default) or degrees
+
+        degrees: bool, optional
+            If true, return the area in square degrees. Default is False.
+
+        Returns
+
+        area: float
+            area in deg^2 or square radians, depending on degrees parameter
+
+        """
+        return self.healpy.nside2pixarea(self.nside, degrees=degrees)
+
+
     @classmethod
     def read_map(HealpixScheme,fname_map,i_map=0) :
         #TODO: need to write a write_maps function
         """Read a map from a fits file and generate the associated HealpixScheme.
-=======
-    def pixel_area(self, degrees=False):
-        """
-        Return the area of one pixel in radians (default) or degrees
->>>>>>> 320b554b
-
-        Parameters
-        ----------
-
-<<<<<<< HEAD
+
+        Parameters
+        ----------
         fname_map: string
             Path to file
         i_map: None, int or array-like
@@ -136,23 +144,11 @@
 
         p=HealpixScheme(nside,nest=nest)
         return p,maps
-=======
-        degrees: bool, optional
-            If true, return the area in square degrees. Default is False.
-
-        Returns
-
-        area: float
-            area in deg^2 or square radians, depending on degrees parameter
-
-        """
-        return self.healpy.nside2pixarea(self.nside, degrees=degrees)
 
 
     def vertices(self, pix):
         return self.healpy.boundaries(self.nside, pix)
 
->>>>>>> 320b554b
 
 class GnomonicPixelScheme:
     """A pixelization scheme using the Gnomonic (aka tangent plane) projection.
@@ -161,14 +157,6 @@
 
     Attributes
     ----------
-    ra_min: float
-        The minimum right ascension value to use in the map, in degrees
-    ra_max: float
-        The maximum right ascension value to use in the map, in degrees
-    dec_min: float
-        The minimum declination value to use in the map, in degrees
-    dec_max: float
-        The maximum declination value to use in the map, in degrees
     pixel_size: float
         The size of each pixel along the side, in degrees
     metadata: dict
@@ -223,44 +211,45 @@
         if pixel_size_y is None :
             pixel_size_y=pixel_size
         if crpix_x is None :
-            crpix_x=nx/2
+            crpix_x=nx/2.0
         if crpix_y is None :
-            crpix_y=ny/2
+            crpix_y=ny/2.0
 
         wcs = WCS(naxis=2)
         #Note: we're assuming we'll want the tangent point to be at (nx/2,ny/2).
         #      This is common, but not universal.
-        wcs.wcs.crpix = [crpix_x+pad, crpix_y+pad]
+        wcs.wcs.crpix = [(crpix_x+pad), crpix_y+pad]
         wcs.wcs.cdelt = [pixel_size, pixel_size_y]
         wcs.wcs.crval = [ra_cent,dec_cent] #Pick middle point
         wcs.wcs.ctype = ["RA---TAN", "DEC--TAN"]
         
         self.wcs = wcs
         self.pixel_size_x=pixel_size
-        self.pixel_size_y=pixel_size_y
+        self.pixel_size_y=pixel_size
         self.ra_cent = ra_cent
         self.dec_cent = dec_cent
         self.nx = nx
         self.ny = ny
         self.npix = self.nx*self.ny
-<<<<<<< HEAD
+        self.pixel_size = pixel_size
         self.pad = pad
+
+        LL, _, UR, _ = self.wcs.calc_footprint(axes=(self.nx,self.ny), center=False)
+        self.ra_min, self.dec_min = LL
+        self.ra_max, self.dec_max = UR
+
 
         self.metadata = {
             'ra_cent':self.ra_cent, 'dec_cent':self.dec_cent, 
             'pixel_size_x':pixel_size, 'pixel_size_y':pixel_size_y,
-            'nx': self.nx, 'ny':self.ny, 'npix': self.npix,'pad': self.pad
-=======
-        self.pixel_size = pixel_size
-
-        self.metadata = {
-            'ra_min':self.ra_min, 'ra_max':self.ra_max, 
-            'dec_min':self.dec_min, 'dec_max':self.dec_max,
-            'nx': self.nx, 'ny':self.ny,
-            'npix': self.npix,
+            'nx': self.nx, 'ny':self.ny, 'npix': self.npix,'pad': self.pad,
             'pixel_size': self.pixel_size,
->>>>>>> 320b554b
+            'ra_min': self.ra_min,
+            'ra_max': self.ra_max,
+            'dec_min': self.dec_min,
+            'dec_max': self.dec_max,
             }
+
 
 
     def ang2pix_real(self, ra, dec, radians=False, theta=False):
@@ -290,7 +279,6 @@
             dec = np.degrees(dec)
         if theta:
             dec = 90.0 - dec
-<<<<<<< HEAD
         x, y = self.wcs.wcs_world2pix(ra, dec, 0)
 
         return x, y
@@ -316,15 +304,9 @@
             Flat-sky pixel indices of all the specified angles.
         """
         x, y = self.ang2pix_real(ra,dec,radians=radians,theta=theta)
-        x = np.floor(x).astype(int)
-        y = np.floor(y).astype(int)
-        bad = (x<0) | (x>=self.nx) | (y<0) | (y>=self.ny)
-=======
-        x, y = self.wcs.wcs_world2pix(ra, dec, 1)
         x = round_approx(x)
         y = round_approx(y)
-        bad = (ra<self.ra_min) | (dec<self.dec_min) | (ra>=self.ra_max) | (dec>=self.dec_max)
->>>>>>> 320b554b
+        bad = (x<0) | (x>=self.nx) | (y<0) | (y>=self.ny)
         pix = x + y*self.nx
         pix[bad] = -9999
         return pix
@@ -354,47 +336,26 @@
         pix = np.atleast_1d(pix)
         x = pix % self.nx
         y = pix // self.nx
-<<<<<<< HEAD
         ra, dec = self.wcs.wcs_pix2world(x, y, 0.0)
-=======
-        ra, dec = self.wcs.wcs_pix2world(x, y, 1)
         bad = (pix<0) | (pix>=self.npix)
->>>>>>> 320b554b
 
         if theta:
             dec = 90.0 - dec
         if radians:
             ra = np.radians(ra)
             dec = np.radians(dec)
+        ra[bad] = np.nan
+        dec[bad] = np.nan
         return ra, dec
 
-<<<<<<< HEAD
-    @classmethod
-    def read_map(GnominicPixelScheme,fname_map,i_map=0) :
-        #TODO: need to write a write_maps function
-        """Read a flat-sky map from a fits file and generate the associated
-        GnomonicPixelScheme.
-=======
     def pixel_area(self, degrees=False):
         """
         Return the area of one pixel in radians (default) or degrees
->>>>>>> 320b554b
-
-        Parameters
-        ----------
-
-<<<<<<< HEAD
-        fname_map: string
-            Path to file
-        i_map: None, int or array-like
-            Maps to read. If None, all maps are read.
-        """
-        from astropy.io import fits
-        from astropy.wcs import WCS
-=======
+
+        Parameters
+        ----------
         degrees: bool, optional
             If true, return the area in square degrees. Default is False.
-
         Returns
 
         area: float
@@ -407,6 +368,47 @@
             return area
         else:
             return area * np.radians(1.)**2
+
+
+    @classmethod
+    def read_map(GnominicPixelScheme,fname_map,i_map=0) :
+        #TODO: need to write a write_maps function
+        """Read a flat-sky map from a fits file and generate the associated
+        GnomonicPixelScheme.
+
+        fname_map: string
+            Path to file
+        i_map: None, int or array-like
+            Maps to read. If None, all maps are read.
+        """
+        from astropy.io import fits
+        from astropy.wcs import WCS
+
+        hdul=fits.open(fname_map)
+        w=WCS(hdul[0].header)
+        p=GnomonicPixelScheme(w.wcs.crval[0],w.wcs.crval[0],w.wcs.cdelt[0],
+                              hdul[0].header['NAXIS1'],hdul[0].header['NAXIS2'],
+                              pad=0,pixel_size_y=w.wcs.cdelt[1],
+                              crpix_x=w.wcs.crpix[0],crpix_y=w.wcs.crpix[1])
+
+        scalar_input=False
+        if i_map is None :
+            lst=np.arange(len(hdul))
+        elif isinstance(i_map,(list,tuple,np.ndarray)) :
+            lst=i_map
+        else :
+            scalar_input=True
+            lst=np.array([i_map])
+
+        maps=np.array([hdul[i].data for i in lst])
+        if scalar_input :
+            maps=maps.flatten()
+        else :
+            nm,ny,nx=maps.shape
+            maps=maps.reshape([nm,ny*nx])
+            
+        return p,maps
+
 
     def vertices(self, pix):
         from astropy.coordinates import SkyCoord
@@ -452,32 +454,6 @@
     near_integer = np.isclose(x, x_round, rtol=0.0, atol=1e-10)
     out[near_integer] = x_round[near_integer]
     return out
->>>>>>> 320b554b
-
-        hdul=fits.open(fname_map)
-        w=WCS(hdul[0].header)
-        p=GnomonicPixelScheme(w.wcs.crval[0],w.wcs.crval[0],w.wcs.cdelt[0],
-                              hdul[0].header['NAXIS1'],hdul[0].header['NAXIS2'],
-                              pad=0,pixel_size_y=w.wcs.cdelt[1],
-                              crpix_x=w.wcs.crpix[0],crpix_y=w.wcs.crpix[1])
-
-        scalar_input=False
-        if i_map is None :
-            lst=np.arange(len(hdul))
-        elif isinstance(i_map,(list,tuple,np.ndarray)) :
-            lst=i_map
-        else :
-            scalar_input=True
-            lst=np.array([i_map])
-
-        maps=np.array([hdul[i].data for i in lst])
-        if scalar_input :
-            maps=maps.flatten()
-        else :
-            nm,ny,nx=maps.shape
-            maps=maps.reshape([nm,ny*nx])
-            
-        return p,maps
 
                                                     
 def choose_pixelization(**config):
@@ -516,7 +492,7 @@
         nx = config['npix_x']
         ny = config['npix_y']
         pixel_size = config['pixel_size']
-        if np.isnan([ra_cent, dec_cent, nx, ny, pixel_size]).any():
+        if np.isnan([ra_cent, dec_cent, pixel_size]).any() or nx==-1 or ny==-1:
             raise ValueError("Must set ra_cent, dec_cent, nx, ny, pixel_size to use Gnomonic/Tangent pixelization")
         scheme = GnomonicPixelScheme(ra_cent, dec_cent, pixel_size, nx, ny)
     else:
