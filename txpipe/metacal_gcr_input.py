from .base_stage import PipelineStage
from .data_types import MetacalCatalog, HDFFile
from .utils.metacal import metacal_band_variants, metacal_variants
import numpy as np
import glob
import re

class TXMetacalGCRInput(PipelineStage):
    """
    This stage simulates metacal data and metacalibrated
    photometry measurements, starting from a cosmology catalogs
    of the kind used as an input to DC2 image and obs-catalog simulations.

    This is mainly useful for testing infrastructure in advance
    of the DC2 catalogs being available, but might also be handy
    for starting from a purer simulation.
    """
    name='TXMetacalGCRInput'

    inputs = []

    outputs = [
        ('shear_catalog', MetacalCatalog),
        ('photometry_catalog', HDFFile),
        ('star_catalog', HDFFile),
    ]

    config_options = {
        'cat_name': str,
    }

    def run(self):
        import GCRCatalogs
        import h5py
        # Open input data.  We do not treat this as a formal "input"
        # since it's the starting point of the whol pipeline and so is
        # not in a TXPipe format.
        cat_name = self.config['cat_name']
        cat = GCRCatalogs.load_catalog(cat_name)
        cat.master.use_cache = False

        # Total size is needed to set up the output file,
        # although in larger files it is a little slow to compute this.
        n = len(cat)
        print(f"Total catalog size = {n}")  

        available = cat.list_all_quantities()
        bands = []
        for b in 'ugrizy':
            if f'mcal_mag_{b}' in available:
                bands.append(b)

        # Columns that we will need.
        shear_cols = (['id', 'ra', 'dec', 'mcal_psf_g1', 'mcal_psf_g2', 'mcal_psf_T_mean', 'mcal_flags']
            + metacal_variants('mcal_g1', 'mcal_g2', 'mcal_T', 'mcal_s2n')
            + metacal_band_variants(bands, 'mcal_mag', 'mcal_mag_err')
        )

        # Input columns for photometry
        photo_cols = ['id', 'ra', 'dec']

        # Photometry columns (non-metacal)
        for band in 'ugrizy':
            photo_cols.append(f'{band}_mag')
            photo_cols.append(f'{band}_mag_err')
            photo_cols.append(f'snr_{band}_cModel')

        # Columns we need to load in for the star data - 
        # the measured object moments and the identifier telling us
        # if it was used in PSF measurement
        star_cols = [
            'id',
            'ra',
            'dec',
            'calib_psf_used',
            'Ixx',
            'Ixy',
            'Iyy',
            'IxxPSF',
            'IxyPSF',
            'IyyPSF',
        ]

        # For shear we just copy the input direct to the output
        shear_out_cols = shear_cols

        # For the photometry output we strip off the _cModeel suffix.
        photo_out_cols = [col[:-7] if col.endswith('_cModel') else col
                            for col in photo_cols]

        # The star output names are mostly different tot he input names
        star_out_cols = ['id', 'ra', 'dec', 
            'measured_e1', 'measured_e2',
            'model_e1', 'model_e2',
<<<<<<< HEAD
            'measured_T', 'model_T'
        ] + [f'{band}_mag' for band in 'ugrizy']

=======
            'measured_T', 'model_T',
            'u_mag', 'g_mag', 'r_mag', 'i_mag', 'z_mag', 'y_mag',
        ]
>>>>>>> 12c790e5

        # eliminate duplicates before loading
        cols = list(set(shear_cols + photo_cols + star_cols))

        start = 0
        star_start = 0
        shear_output = None
        photo_output = None

        print("Skipping bad tract 2897 - remove this later!")

        # Loop through the data, as chunke natively by GCRCatalogs
        for data in cat.get_quantities(cols, return_iterator=True, native_filters='tract != 2897'):
            # Some columns have different names in input than output
            self.rename_columns(data)
            # The star ellipticities are derived from the measured moments for now
            star_data = self.compute_star_data(data)

            # First chunk of data we use to set up the output
            # It is easier this way (no need to check types etc)
            # if we change the column list
            if shear_output is None:
                shear_output = self.setup_output('shear_catalog', 'metacal', data, shear_out_cols, n)
                photo_output = self.setup_output('photometry_catalog', 'photometry', data, photo_out_cols, n)
                star_output  = self.setup_output('star_catalog', 'stars', star_data, star_out_cols, n)



            # Write out this chunk of data to HDF
            end = start + len(data['ra'])
            star_end = star_start + len(star_data['ra'])
            print(f"    Saving {start} - {end}")
            self.write_output(shear_output, 'metacal', shear_out_cols, start, end, data)
            self.write_output(photo_output, 'photometry', photo_out_cols, start, end, data)
            self.write_output(star_output,  'stars', star_out_cols,  star_start, star_end, star_data)
            start = end
            star_start = star_end

        # All done!
        photo_output.close()
        shear_output.close()
        star_output.close()

    def rename_columns(self, data):
        for band in 'ugrizy':
            data[f'snr_{band}'] = data[f'snr_{band}_cModel']
            del data[f'snr_{band}_cModel']

    def setup_output(self, name, group, cat, cols, n):
        import h5py
        f = self.open_output(name)
        g = f.create_group(group)
        for name in cols:
            g.create_dataset(name, shape=(n,), dtype=cat[name].dtype)
        return f


    def write_output(self, output_file, group_name, cols, start, end, data):
        g = output_file[group_name]
        for name in cols:
            g[name][start:end] = data[name]


    def compute_star_data(self, data):
        star_data = {}
        # We specifically use the stars chosen for PSF measurement
        star = data['calib_psf_used']

        # General columns
        star_data['ra'] = data['ra'][star]
        star_data['dec'] = data['dec'][star]
        star_data['id'] = data['id'][star]
        for band in 'ugrizy':
            star_data[f'{band}_mag'] = data[f'{band}_mag'][star]

        for b in 'ugrizy':
            star_data[f'{b}_mag'] = data[f'{b}_mag'][star]

        # HSM reports moments.  We convert these into
        # ellipticities.  We do this for both the star shape
        # itself and the PSF model.
        kinds = [
            ('', 'measured_'),
            ('PSF', 'model_')
        ]

        for in_name, out_name in kinds:
            # Pulling out the correct moment columns
            Ixx = data[f'Ixx{in_name}'][star]
            Iyy = data[f'Iyy{in_name}'][star]
            Ixy = data[f'Ixy{in_name}'][star]

            # Conversion of moments to e1, e2
            T = Ixx + Iyy
            e = (Ixx - Iyy + 2j * Ixy) / (Ixx + Iyy)
            e1 = e.real
            e2 = e.imag

            # save to output
            star_data[f'{out_name}e1'] = e1
            star_data[f'{out_name}e2'] = e2
            star_data[f'{out_name}T'] = T

        return star_data



class TXGCRTwoCatalogInput(TXMetacalGCRInput):
    """

    """
    name='TXGCRTwoCatalogInput'

    inputs = []

    outputs = [
        ('shear_catalog', MetacalCatalog),
        ('photometry_catalog', HDFFile),
        ('star_catalog', HDFFile),
    ]

    config_options = {
    }

    def run(self):
        import GCRCatalogs
        import h5py
        # Open input data.  We do not treat this as a formal "input"
        # since it's the starting point of the whole pipeline and so is
        # not in a TXPipe format.
        # shear_cat = GCRCatalogs.load_catalog('dc2_object_run2.1.1i_with_metacal.yaml')
        # photo_cat = shear_cat
        shear_cat = GCRCatalogs.load_catalog('dc2_metacal_griz_run2.1i_dr1b',
            {'base_dir': 
            '/global/projecta/projectdirs/lsst/production/DC2_ImSim/Run2.1.1i/dpdd/calexp-v1:coadd-v1/metacal_table_summary/final'
            })

        photo_cat = GCRCatalogs.load_catalog('dc2_object_run2.1i_dr1b',
            {'base_dir': 
            '/global/projecta/projectdirs/lsst/production/DC2_ImSim/Run2.1.1i/dpdd/calexp-v1:coadd-v1/object_table_summary/final'
             })


        available = shear_cat.list_all_quantities()
        bands = []
        for b in 'ugrizy':
            if f'mcal_mag_{b}' in available:
                bands.append(b)

        # Columns that we will need.
        shear_cols = (['id', 'mcal_psf_g1', 'mcal_psf_g2', 'mcal_psf_T_mean', 'mcal_flags']
            + metacal_variants('mcal_g1', 'mcal_g2', 'mcal_T', 'mcal_s2n')
            + metacal_band_variants(bands, 'mcal_mag', 'mcal_mag_err')
        )

        # Input columns for photometry
        photo_cols = ['id', 'ra', 'dec']
        photo_out_cols = photo_cols[:]
        # Photometry columns (non-metacal)
        for band in 'ugrizy':
            photo_cols.append(f'mag_{band}')
            photo_cols.append(f'magerr_{band}')
            photo_cols.append(f'{band}_modelfit_CModel_instFluxErr')
            photo_cols.append(f'{band}_modelfit_CModel_instFlux')

            photo_out_cols.append(f'{band}_mag')
            photo_out_cols.append(f'{band}_mag_err')
            photo_out_cols.append(f'snr_{band}')

            
        # Columns we need to load in for the star data - 
        # the measured object moments and the identifier telling us
        # if it was used in PSF measurement
        star_cols = [
            'id',
            'ra',
            'dec',
            'calib_psf_used',
            'Ixx',
            'Ixy',
            'Iyy',
            'IxxPSF',
            'IxyPSF',
            'IyyPSF',
        ]

        # For shear we just copy the input direct to the output
        shear_out_cols = shear_cols + ['ra', 'dec']

        # The star output names are mostly different tot he input names
        star_out_cols = ['id', 'ra', 'dec', 
            'measured_e1', 'measured_e2',
            'model_e1', 'model_e2',
            'measured_T', 'model_T',
            'u_mag', 'g_mag', 'r_mag', 'i_mag', 'z_mag', 'y_mag',
        ]

        photo_cols = list(set(photo_cols + star_cols))

        # eliminate duplicates before loading

        start = 0
        star_start = 0
        shear_output = None
        photo_output = None

        print("Loading {} columns from photo cat".format(len(photo_cols)))
        photo_data = photo_cat.get_quantities(photo_cols)

        print("Loading {} columns from shear cat".format(len(shear_cols)))
        shear_data = shear_cat.get_quantities(shear_cols)


        shear_ind, photo_ind = intersecting_indices(shear_data['id'], photo_data['id'])
        
        for col in list(shear_data.keys()):
            shear_data[col] = shear_data[col][shear_ind]
        for col in list(photo_data.keys()):
            photo_data[col] = photo_data[col][photo_ind]

        n = len(shear_data['id'])
        data = {**shear_data, **photo_data}

        # Loop through the data, as chunke natively by GCRCatalogs
        for data in [data]:
            # Some columns have different names in input than output
            self.rename_columns(data)
            # The star ellipticities are derived from the measured moments for now
            star_data = self.compute_star_data(data)

            # First chunk of data we use to set up the output
            # It is easier this way (no need to check types etc)
            # if we change the column list
            if shear_output is None:
                shear_output = self.setup_output('shear_catalog', 'metacal', data, shear_out_cols, n)
                photo_output = self.setup_output('photometry_catalog', 'photometry', data, photo_out_cols, n)
                star_output  = self.setup_output('star_catalog', 'stars', star_data, star_out_cols, n)

            # Write out this chunk of data to HDF
            end = start + len(data['ra'])
            star_end = star_start + len(star_data['ra'])
            print(f"    Saving {start} - {end}")
            self.write_output(shear_output, 'metacal', shear_out_cols, start, end, data)
            self.write_output(photo_output, 'photometry', photo_out_cols, start, end, data)
            self.write_output(star_output,  'stars', star_out_cols,  star_start, star_end, star_data)
            start = end
            star_start = star_end

        # All done!
        photo_output.close()
        shear_output.close()
        star_output.close()

    def rename_columns(self, data):
        for band in 'ugrizy':
            data[f'{band}_mag'] = data[f'mag_{band}']
            del data[f'mag_{band}']
            data[f'{band}_mag_err'] = data[f'magerr_{band}']
            del data[f'magerr_{band}']
            data[f'snr_{band}'] = data[f'{band}_modelfit_CModel_instFlux'] / data[f'{band}_modelfit_CModel_instFluxErr']
            del data[f'{band}_modelfit_CModel_instFlux']
            del data[f'{band}_modelfit_CModel_instFluxErr']

        

# response to an old Stack Overflow question of mine:
# https://stackoverflow.com/questions/33529057/indices-that-intersect-and-sort-two-numpy-arrays
def intersecting_indices(x, y):
    u_x, u_idx_x = np.unique(x, return_index=True)
    u_y, u_idx_y = np.unique(y, return_index=True)
    i_xy = np.intersect1d(u_x, u_y, assume_unique=True)
    i_idx_x = u_idx_x[np.in1d(u_x, i_xy, assume_unique=True)]
    i_idx_y = u_idx_y[np.in1d(u_y, i_xy, assume_unique=True)]
    return i_idx_x, i_idx_y
<|MERGE_RESOLUTION|>--- conflicted
+++ resolved
@@ -92,15 +92,8 @@
         star_out_cols = ['id', 'ra', 'dec', 
             'measured_e1', 'measured_e2',
             'model_e1', 'model_e2',
-<<<<<<< HEAD
-            'measured_T', 'model_T'
-        ] + [f'{band}_mag' for band in 'ugrizy']
-
-=======
             'measured_T', 'model_T',
-            'u_mag', 'g_mag', 'r_mag', 'i_mag', 'z_mag', 'y_mag',
-        ]
->>>>>>> 12c790e5
+            'u_mag', 'g_mag', 'r_mag', 'i_mag', 'z_mag', 'y_mag']
 
         # eliminate duplicates before loading
         cols = list(set(shear_cols + photo_cols + star_cols))
